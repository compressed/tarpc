--- conflicted
+++ resolved
@@ -157,7 +157,6 @@
 
 /// Exposes a trait for connecting asynchronously to servers.
 pub mod future {
-    use super::{Client, Options};
     use {REMOTE, Reactor};
     use futures::{self, Async, Future, future};
     use protocol::Proto;
@@ -165,15 +164,10 @@
     use std::io;
     use std::marker::PhantomData;
     use std::net::SocketAddr;
-<<<<<<< HEAD
     use stream_type::StreamType;
     use super::{Client, Options};
     use tokio_core::net::{TcpStream, TcpStreamNew};
     use tokio_core::reactor;
-=======
-    use tokio_core::{self, reactor};
-    use tokio_core::net::TcpStream;
->>>>>>> cc129063
     use tokio_proto::BindClient;
     cfg_if! {
         if  #[cfg(feature = "tls")] {
@@ -204,23 +198,14 @@
               Resp: Deserialize + 'static,
               E: Deserialize + 'static
     {
-<<<<<<< HEAD
         #[cfg(not(feature = "tls"))]
+        #[allow(unknown_lints, type_complexity)]
         inner: ConnectFutureInner<Req, Resp, E, future::FutureResult<StreamType, io::Error>>,
         #[cfg(feature = "tls")]
+        #[allow(unknown_lints, type_complexity)]
         inner: ConnectFutureInner<Req, Resp, E, future::Either<future::FutureResult<
             StreamType, io::Error>, futures::Map<futures::MapErr<ConnectAsync<TcpStream>,
             fn(::native_tls::Error) -> io::Error>, fn(TlsStream<TcpStream>) -> StreamType>>>,
-=======
-        #[allow(unknown_lints, type_complexity)]
-        inner:
-            future::Either<
-                futures::Map<tokio_core::net::TcpStreamNew, MultiplexConnect<Req, Resp, E>>,
-                futures::Flatten<
-                    futures::MapErr<
-                        futures::Oneshot<io::Result<Client<Req, Resp, E>>>,
-                        fn(futures::Canceled) -> io::Error>>>,
->>>>>>> cc129063
     }
 
     impl<Req, Resp, E> Future for ConnectFuture<Req, Resp, E>
@@ -366,12 +351,12 @@
 
 /// Exposes a trait for connecting synchronously to servers.
 pub mod sync {
-    use super::{Client, Options};
     use client::future::Connect as FutureConnect;
     use futures::{Future, future};
     use serde::{Deserialize, Serialize};
     use std::io;
     use std::net::ToSocketAddrs;
+    use super::{Client, Options};
     use util::FirstSocketAddr;
 
     /// Types that can connect to a server synchronously.
