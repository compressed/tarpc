// Copyright 2016 Google Inc. All Rights Reserved.
//
// Licensed under the MIT License, <LICENSE or http://opensource.org/licenses/MIT>.
// This file may not be copied, modified, or distributed except according to those terms.

#[doc(hidden)]
#[macro_export]
macro_rules! as_item {
    ($i:item) => {$i};
}

#[doc(hidden)]
#[macro_export]
macro_rules! impl_serialize {
    ($impler:ident, { $($lifetime:tt)* }, $(@($name:ident $n:expr))* -- #($_n:expr) ) => {
        as_item! {
            impl$($lifetime)* $crate::serde::Serialize for $impler$($lifetime)* {
                fn serialize<S>(&self, __impl_serialize_serializer: &mut S)
                    -> ::std::result::Result<(), S::Error>
                    where S: $crate::serde::Serializer
                {
                    match *self {
                        $(
                            $impler::$name(ref __impl_serialize_field) =>
                                $crate::serde::Serializer::serialize_newtype_variant(
                                    __impl_serialize_serializer,
                                    stringify!($impler),
                                    $n,
                                    stringify!($name),
                                    __impl_serialize_field,
                                )
                        ),*
                    }
                }
            }
        }
    };
    // All args are wrapped in a tuple so we can use the newtype variant for each one.
    ($impler:ident,
     { $($lifetime:tt)* },
     $(@$finished:tt)*
     -- #($n:expr) $name:ident($field:ty) $($req:tt)*) =>
    (
        impl_serialize!($impler,
                        { $($lifetime)* },
                        $(@$finished)* @($name $n)
                        -- #($n + 1) $($req)*);
    );
    // Entry
    ($impler:ident,
     { $($lifetime:tt)* },
     $($started:tt)*) => (impl_serialize!($impler, { $($lifetime)* }, -- #(0) $($started)*););
}

#[doc(hidden)]
#[macro_export]
macro_rules! impl_deserialize {
    ($impler:ident, $(@($name:ident $n:expr))* -- #($_n:expr) ) => (
        impl $crate::serde::Deserialize for $impler {
            #[allow(non_camel_case_types)]
            fn deserialize<__impl_deserialize_D>(
                __impl_deserialize_deserializer: &mut __impl_deserialize_D)
                -> ::std::result::Result<$impler, __impl_deserialize_D::Error>
                where __impl_deserialize_D: $crate::serde::Deserializer
            {
                #[allow(non_camel_case_types, unused)]
                enum __impl_deserialize_Field {
                    $($name),*
                }

                impl $crate::serde::Deserialize for __impl_deserialize_Field {
                    fn deserialize<D>(__impl_deserialize_deserializer: &mut D)
                        -> ::std::result::Result<__impl_deserialize_Field, D::Error>
                        where D: $crate::serde::Deserializer
                    {
                        struct __impl_deserialize_FieldVisitor;
                        impl $crate::serde::de::Visitor for __impl_deserialize_FieldVisitor {
                            type Value = __impl_deserialize_Field;

                            fn visit_usize<E>(&mut self, __impl_deserialize_value: usize)
                                -> ::std::result::Result<__impl_deserialize_Field, E>
                                where E: $crate::serde::de::Error,
                            {
                                $(
                                    if __impl_deserialize_value == $n {
                                        return ::std::result::Result::Ok(
                                            __impl_deserialize_Field::$name);
                                    }
                                )*
                                ::std::result::Result::Err(
                                    $crate::serde::de::Error::custom(
                                        format!("No variants have a value of {}!",
                                                __impl_deserialize_value))
                                )
                            }
                        }
                        __impl_deserialize_deserializer.deserialize_struct_field(
                            __impl_deserialize_FieldVisitor)
                    }
                }

                struct Visitor;
                impl $crate::serde::de::EnumVisitor for Visitor {
                    type Value = $impler;

                    fn visit<V>(&mut self, mut __tarpc_enum_visitor: V)
                        -> ::std::result::Result<$impler, V::Error>
                        where V: $crate::serde::de::VariantVisitor
                    {
                        match __tarpc_enum_visitor.visit_variant()? {
                            $(
                                __impl_deserialize_Field::$name => {
                                    ::std::result::Result::Ok(
                                        $impler::$name(__tarpc_enum_visitor.visit_newtype()?))
                                }
                            ),*
                        }
                    }
                }
                const __TARPC_VARIANTS: &'static [&'static str] = &[
                    $(
                        stringify!($name)
                    ),*
                ];
                __impl_deserialize_deserializer.deserialize_enum(
                    stringify!($impler), __TARPC_VARIANTS, Visitor)
            }
        }
    );
    // All args are wrapped in a tuple so we can use the newtype variant for each one.
    ($impler:ident, $(@$finished:tt)* -- #($n:expr) $name:ident($field:ty) $($req:tt)*) => (
        impl_deserialize!($impler, $(@$finished)* @($name $n) -- #($n + 1) $($req)*);
    );
    // Entry
    ($impler:ident, $($started:tt)*) => (impl_deserialize!($impler, -- #(0) $($started)*););
}

/// The main macro that creates RPC services.
///
/// Rpc methods are specified, mirroring trait syntax:
///
/// ```
/// # #![feature(conservative_impl_trait, plugin)]
/// # #![plugin(tarpc_plugins)]
/// # #[macro_use] extern crate tarpc;
/// # fn main() {}
/// # service! {
/// /// Say hello
/// rpc hello(name: String) -> String;
/// # }
/// ```
///
/// Attributes can be attached to each rpc. These attributes
/// will then be attached to the generated service traits'
/// corresponding `fn`s, as well as to the client stubs' RPCs.
///
/// The following items are expanded in the enclosing module:
///
/// * `FutureService` -- the trait defining the RPC service via a `Future` API.
/// * `SyncService` -- a service trait that provides a synchronous API for when
///                    spawning a thread per request is acceptable.
/// * `FutureServiceExt` -- provides the methods for starting a service. There is an umbrella impl
///                         for all implers of `FutureService`. It's a separate trait to prevent
///                         name collisions with RPCs.
/// * `SyncServiceExt` -- same as `FutureServiceExt` but for `SyncService`.
/// * `FutureClient` -- a client whose RPCs return `Future`s.
/// * `SyncClient` -- a client whose RPCs block until the reply is available. Easiest
///                   interface to use, as it looks the same as a regular function call.
///
#[macro_export]
macro_rules! service {
// Entry point
    (
        $(
            $(#[$attr:meta])*
            rpc $fn_name:ident( $( $arg:ident : $in_:ty ),* ) $(-> $out:ty)* $(| $error:ty)*;
        )*
    ) => {
        service! {{
            $(
                $(#[$attr])*
                rpc $fn_name( $( $arg : $in_ ),* ) $(-> $out)* $(| $error)*;
            )*
        }}
    };
// Pattern for when the next rpc has an implicit unit return type and no error type.
    (
        {
            $(#[$attr:meta])*
            rpc $fn_name:ident( $( $arg:ident : $in_:ty ),* );

            $( $unexpanded:tt )*
        }
        $( $expanded:tt )*
    ) => {
        service! {
            { $( $unexpanded )* }

            $( $expanded )*

            $(#[$attr])*
            rpc $fn_name( $( $arg : $in_ ),* ) -> () | $crate::util::Never;
        }
    };
// Pattern for when the next rpc has an explicit return type and no error type.
    (
        {
            $(#[$attr:meta])*
            rpc $fn_name:ident( $( $arg:ident : $in_:ty ),* ) -> $out:ty;

            $( $unexpanded:tt )*
        }
        $( $expanded:tt )*
    ) => {
        service! {
            { $( $unexpanded )* }

            $( $expanded )*

            $(#[$attr])*
            rpc $fn_name( $( $arg : $in_ ),* ) -> $out | $crate::util::Never;
        }
    };
// Pattern for when the next rpc has an implicit unit return type and an explicit error type.
    (
        {
            $(#[$attr:meta])*
            rpc $fn_name:ident( $( $arg:ident : $in_:ty ),* ) | $error:ty;

            $( $unexpanded:tt )*
        }
        $( $expanded:tt )*
    ) => {
        service! {
            { $( $unexpanded )* }

            $( $expanded )*

            $(#[$attr])*
            rpc $fn_name( $( $arg : $in_ ),* ) -> () | $error;
        }
    };
// Pattern for when the next rpc has an explicit return type and an explicit error type.
    (
        {
            $(#[$attr:meta])*
            rpc $fn_name:ident( $( $arg:ident : $in_:ty ),* ) -> $out:ty | $error:ty;

            $( $unexpanded:tt )*
        }
        $( $expanded:tt )*
    ) => {
        service! {
            { $( $unexpanded )* }

            $( $expanded )*

            $(#[$attr])*
            rpc $fn_name( $( $arg : $in_ ),* ) -> $out | $error;
        }
    };
// Pattern for when all return types have been expanded
    (
        { } // none left to expand
        $(
            $(#[$attr:meta])*
            rpc $fn_name:ident ( $( $arg:ident : $in_:ty ),* ) -> $out:ty | $error:ty;
        )*
    ) => {

        #[allow(non_camel_case_types, unused)]
        #[derive(Debug)]
        pub enum __tarpc_service_Request {
            NotIrrefutable(()),
            $(
                $fn_name(( $($in_,)* ))
            ),*
        }

        impl_deserialize!(__tarpc_service_Request, NotIrrefutable(()) $($fn_name(($($in_),*)))*);
        impl_serialize!(__tarpc_service_Request, {}, NotIrrefutable(()) $($fn_name(($($in_),*)))*);

        #[allow(non_camel_case_types, unused)]
        #[derive(Debug)]
        pub enum __tarpc_service_Response {
            NotIrrefutable(()),
            $(
                $fn_name($out)
            ),*
        }

        impl_deserialize!(__tarpc_service_Response, NotIrrefutable(()) $($fn_name($out))*);
        impl_serialize!(__tarpc_service_Response, {}, NotIrrefutable(()) $($fn_name($out))*);

        #[allow(non_camel_case_types, unused)]
        #[derive(Debug)]
        pub enum __tarpc_service_Error {
            NotIrrefutable(()),
            $(
                $fn_name($error)
            ),*
        }

        impl_deserialize!(__tarpc_service_Error, NotIrrefutable(()) $($fn_name($error))*);
        impl_serialize!(__tarpc_service_Error, {}, NotIrrefutable(()) $($fn_name($error))*);

/// Defines the `Future` RPC service. Implementors must be `Clone`, `Send`, and `'static`,
/// as required by `tokio_proto::NewService`. This is required so that the service can be used
/// to respond to multiple requests concurrently.
        pub trait FutureService:
            ::std::marker::Send +
            ::std::clone::Clone +
            'static
        {
            $(

                snake_to_camel! {
                    /// The type of future returned by `{}`.
                    type $fn_name: $crate::futures::Future<Item=$out, Error=$error>;
                }

                $(#[$attr])*
                fn $fn_name(&self, $($arg:$in_),*) -> ty_snake_to_camel!(Self::$fn_name);
            )*
        }

        /// Provides a function for starting the service. This is a separate trait from
        /// `FutureService` to prevent collisions with the names of RPCs.
        pub trait FutureServiceExt: FutureService {
<<<<<<< HEAD
            fn listen<S>(self, addr: ::std::net::SocketAddr, config: $crate::ServerConfig<S>)
                 -> $crate::ListenFuture
                     where S: $crate::tokio_core::io::Io + 'static,
                           $crate::ServerConfig<S>: $crate::Listen
            {
                let (tx, rx) = $crate::futures::oneshot();
                $crate::future::REMOTE.spawn(move |handle|
                                     Ok(tx.complete(Self::listen_with(self,
                                                                      addr,
                                                                      handle.clone(), config))));
                $crate::ListenFuture::from_oneshot(rx)
            }

            /// Spawns the service, binding to the given address and running on
            /// the default tokio `Loop`.
            fn listen_with<S>(self,
                           addr: ::std::net::SocketAddr,
                           handle: $crate::tokio_core::reactor::Handle,
                           config: $crate::ServerConfig<S>)
                -> ::std::io::Result<::std::net::SocketAddr>
                     where S: $crate::tokio_core::io::Io + 'static,
                           $crate::ServerConfig<S>: $crate::Listen
            {
                return $crate::Listen::listen_with(config, addr,
=======
            /// Spawns the service, binding to the given address and running on
            /// the default tokio `Loop`.
            fn listen(self,
                      addr: ::std::net::SocketAddr,
                      options: $crate::server::Options)
                -> $crate::server::ListenFuture
            {
                return $crate::server::listen(
>>>>>>> 558dda28
                                           move || Ok(__tarpc_service_AsyncServer(self.clone())),
                                           addr,
                                           options);

                #[allow(non_camel_case_types)]
                #[derive(Clone)]
                struct __tarpc_service_AsyncServer<S>(S);

                impl<S> ::std::fmt::Debug for __tarpc_service_AsyncServer<S> {
                    fn fmt(&self, fmt: &mut ::std::fmt::Formatter) -> ::std::fmt::Result {
                        write!(fmt, "__tarpc_service_AsyncServer {{ .. }}")
                    }
                }

                #[allow(non_camel_case_types)]
                type __tarpc_service_Future =
                    $crate::futures::Finished<$crate::server::Response<__tarpc_service_Response,
                                                               __tarpc_service_Error>,
                                              ::std::io::Error>;

                #[allow(non_camel_case_types)]
                enum __tarpc_service_FutureReply<__tarpc_service_S: FutureService> {
                    DeserializeError(__tarpc_service_Future),
                    $($fn_name(
                            $crate::futures::Then<ty_snake_to_camel!(__tarpc_service_S::$fn_name),
                                                  __tarpc_service_Future,
                                                  fn(::std::result::Result<$out, $error>)
                                                      -> __tarpc_service_Future>)),*
                }

                impl<S: FutureService> $crate::futures::Future for __tarpc_service_FutureReply<S> {
                    type Item = $crate::server::Response<__tarpc_service_Response,
                                                         __tarpc_service_Error>;

                    type Error = ::std::io::Error;

                    fn poll(&mut self) -> $crate::futures::Poll<Self::Item, Self::Error> {
                        match *self {
                            __tarpc_service_FutureReply::DeserializeError(
                                ref mut __tarpc_service_future) =>
                            {
                                $crate::futures::Future::poll(__tarpc_service_future)
                            }
                            $(
                                __tarpc_service_FutureReply::$fn_name(
                                    ref mut __tarpc_service_future) =>
                                {
                                    $crate::futures::Future::poll(__tarpc_service_future)
                                }
                            ),*
                        }
                    }
                }


                #[allow(non_camel_case_types)]
                impl<__tarpc_service_S> $crate::tokio_service::Service
                    for __tarpc_service_AsyncServer<__tarpc_service_S>
                    where __tarpc_service_S: FutureService
                {
                    type Request = ::std::result::Result<__tarpc_service_Request,
                                                         $crate::bincode::serde::DeserializeError>;
                    type Response = $crate::server::Response<__tarpc_service_Response,
                                                     __tarpc_service_Error>;
                    type Error = ::std::io::Error;
                    type Future = __tarpc_service_FutureReply<__tarpc_service_S>;

                    fn call(&self, __tarpc_service_request: Self::Request) -> Self::Future {
                        let __tarpc_service_request = match __tarpc_service_request {
                            Ok(__tarpc_service_request) => __tarpc_service_request,
                            Err(__tarpc_service_deserialize_err) => {
                                return __tarpc_service_FutureReply::DeserializeError(
                                    $crate::futures::finished(
                                        ::std::result::Result::Err(
                                            $crate::WireError::ServerDeserialize(
                                                ::std::string::ToString::to_string(
                                                    &__tarpc_service_deserialize_err)))));
                            }
                        };
                        match __tarpc_service_request {
                            __tarpc_service_Request::NotIrrefutable(()) => unreachable!(),
                            $(
                                __tarpc_service_Request::$fn_name(( $($arg,)* )) => {
                                    fn __tarpc_service_wrap(
                                        __tarpc_service_response:
                                            ::std::result::Result<$out, $error>)
                                        -> __tarpc_service_Future
                                    {
                                        $crate::futures::finished(
                                            __tarpc_service_response
                                                .map(__tarpc_service_Response::$fn_name)
                                                .map_err(|__tarpc_service_error| {
                                                    $crate::WireError::App(
                                                        __tarpc_service_Error::$fn_name(
                                                            __tarpc_service_error))
                                                })
                                        )
                                    }
                                    return __tarpc_service_FutureReply::$fn_name(
                                        $crate::futures::Future::then(
                                                FutureService::$fn_name(&self.0, $($arg),*),
                                                __tarpc_service_wrap));
                                }
                            )*
                        }
                    }
                }
            }
        }

        /// Defines the blocking RPC service. Must be `Clone`, `Send`, and `'static`,
/// as required by `tokio_proto::NewService`. This is required so that the service can be used
/// to respond to multiple requests concurrently.
        pub trait SyncService:
            ::std::marker::Send +
            ::std::clone::Clone +
            'static
        {
            $(
                $(#[$attr])*
                fn $fn_name(&self, $($arg:$in_),*) -> ::std::result::Result<$out, $error>;
            )*
        }

        /// Provides a function for starting the service. This is a separate trait from
        /// `SyncService` to prevent collisions with the names of RPCs.
        pub trait SyncServiceExt: SyncService {
<<<<<<< HEAD
            fn listen<L, S>(self, addr: L, server_config: $crate::ServerConfig<S>)
                -> ::std::io::Result<::std::net::SocketAddr>
                where L: ::std::net::ToSocketAddrs,
                      S: $crate::tokio_core::io::Io,
                      $crate::ServerConfig<S>: $crate::Listen
            {
                let addr = $crate::util::FirstSocketAddr::try_first_socket_addr(&addr)?;
                let (tx, rx) = $crate::futures::oneshot();
                $crate::future::REMOTE.spawn(move |handle| Ok(tx.complete(Self::listen_with(self, addr, handle.clone(), server_config))));
                $crate::futures::Future::wait($crate::ListenFuture::from_oneshot(rx))
            }

            /// Spawns the service, binding to the given address and running on
            /// the default tokio `Loop`.
            fn listen_with<L, S>(self, addr: L, handle: $crate::tokio_core::reactor::Handle, server_config: $crate::ServerConfig<S>)
=======
            /// Spawns the service, binding to the given address and running on
            /// the default tokio `Loop`.
            fn listen<L>(self, addr: L, options: $crate::server::Options)
>>>>>>> 558dda28
                -> ::std::io::Result<::std::net::SocketAddr>
                where L: ::std::net::ToSocketAddrs,
                      S: $crate::tokio_core::io::Io,
                      $crate::ServerConfig<S>: $crate::Listen
            {
                let __tarpc_service_service = __SyncServer {
                    service: self,
                };
                return $crate::futures::Future::wait(FutureServiceExt::listen(
                    __tarpc_service_service,
                    $crate::util::FirstSocketAddr::try_first_socket_addr(&addr)?,
<<<<<<< HEAD
                    handle, server_config);
=======
                    options));
>>>>>>> 558dda28

                #[derive(Clone)]
                struct __SyncServer<S> {
                    service: S,
                }

                #[allow(non_camel_case_types)]
                impl<__tarpc_service_S> FutureService for __SyncServer<__tarpc_service_S>
                    where __tarpc_service_S: SyncService
                {
                    $(
                        impl_snake_to_camel! {
                            type $fn_name =
                                $crate::futures::Flatten<
                                    $crate::futures::MapErr<
                                        $crate::futures::Oneshot<
                                            $crate::futures::Done<$out, $error>>,
                                        fn($crate::futures::Canceled) -> $error>>;
                        }
                        fn $fn_name(&self, $($arg:$in_),*) -> ty_snake_to_camel!(Self::$fn_name) {
                            fn unimplemented(_: $crate::futures::Canceled) -> $error {
                                // TODO(tikue): what do do if SyncService panics?
                                unimplemented!()
                            }
                            let (__tarpc_service_complete, __tarpc_service_promise) =
                                $crate::futures::oneshot();
                            let mut __tarpc_service_service = self.clone();
                            const UNIMPLEMENTED: fn($crate::futures::Canceled) -> $error =
                                unimplemented;
                            ::std::thread::spawn(move || {
                                let __tarpc_service_reply = SyncService::$fn_name(
                                    &mut __tarpc_service_service.service, $($arg),*);
                                __tarpc_service_complete.complete(
                                    $crate::futures::IntoFuture::into_future(
                                        __tarpc_service_reply));
                            });
                            let __tarpc_service_promise =
                                $crate::futures::Future::map_err(
                                    __tarpc_service_promise, UNIMPLEMENTED);
                            $crate::futures::Future::flatten(__tarpc_service_promise)
                        }
                    )*
                }
            }
        }

        impl<A> FutureServiceExt for A where A: FutureService {}
        impl<S> SyncServiceExt for S where S: SyncService {}

        #[allow(unused)]
        #[derive(Clone, Debug)]
        /// The client stub that makes RPC calls to the server. Exposes a blocking interface.
        pub struct SyncClient(FutureClient);

<<<<<<< HEAD
        impl $crate::sync::Connect for SyncClient
            where $crate::Client<__tarpc_service_Request, __tarpc_service_Response, __tarpc_service_Error>: $crate::future::Connect<'static> {
            fn connect<A>(addr: A, config: $crate::ClientConfig) -> ::std::result::Result<Self, ::std::io::Error>
                where A: ::std::net::ToSocketAddrs,
            {
                let addr = $crate::util::FirstSocketAddr::try_first_socket_addr(&addr)?;
                let client = <FutureClient as $crate::future::Connect<'static>>::connect(&addr, config);
=======
        impl $crate::client::sync::Connect for SyncClient {
            fn connect<A>(addr: A, options: $crate::client::Options)
                -> ::std::result::Result<Self, ::std::io::Error>
                where A: ::std::net::ToSocketAddrs,
            {
                let addr = $crate::util::FirstSocketAddr::try_first_socket_addr(&addr)?;
                let client = <FutureClient as $crate::client::future::Connect>::connect(
                    addr, options);
>>>>>>> 558dda28
                let client = $crate::futures::Future::wait(client)?;
                let client = SyncClient(client);
                ::std::result::Result::Ok(client)
            }
        }

        impl SyncClient
            where $crate::Client<__tarpc_service_Request, __tarpc_service_Response, __tarpc_service_Error>: $crate::sync::Connect
        {
            $(
                #[allow(unused)]
                $(#[$attr])*
                pub fn $fn_name(&self, $($arg: $in_),*)
                    -> ::std::result::Result<$out, $crate::Error<$error>>
                {
                    let rpc = (self.0).$fn_name($($arg),*);
                    $crate::futures::Future::wait(rpc)
                }
            )*
        }

        #[allow(non_camel_case_types)]
        type __tarpc_service_Client =
            $crate::Client<__tarpc_service_Request,
                           __tarpc_service_Response,
                           __tarpc_service_Error>;

        #[allow(non_camel_case_types)]
        /// Implementation detail: Pending connection.
        pub struct __tarpc_service_ConnectFuture<T> {
                  // $crate::Client<__tarpc_service_Request, __tarpc_service_Response, __tarpc_service_Error>: $crate::future::Connect<'static> {
            inner: $crate::futures::Map<$crate::ConnectFuture<__tarpc_service_Request,
                                                              __tarpc_service_Response,
                                                              __tarpc_service_Error>,
                                        fn(__tarpc_service_Client) -> T>,
        }

        impl<T> $crate::futures::Future for __tarpc_service_ConnectFuture<T> {
                  // $crate::Client<__tarpc_service_Request, __tarpc_service_Response, __tarpc_service_Error>: $crate::future::Connect<'static> {
            type Item = T;
            type Error = ::std::io::Error;

            fn poll(&mut self) -> $crate::futures::Poll<Self::Item, Self::Error> {
                $crate::futures::Future::poll(&mut self.inner)
            }
        }

<<<<<<< HEAD
        #[allow(non_camel_case_types)]
        /// Implementation detail: Pending connection.
        pub struct __tarpc_service_ConnectWithFuture<'a, T>
            where $crate::Client<__tarpc_service_Request, __tarpc_service_Response, __tarpc_service_Error>: $crate::future::Connect<'a>,
        {
            inner: $crate::futures::Map<$crate::ConnectWithFuture<'a,
                                                                  __tarpc_service_Request,
                                                                  __tarpc_service_Response,
                                                                  __tarpc_service_Error,
                                                                  // FIXME: shouldn't need box here
                                                                  // I don' think...
                                                                  ::std::boxed::Box<$crate::futures::Future<Item = $crate::client::Either, Error = ::std::io::Error>>>,
                                        fn(__tarpc_service_Client) -> T>,
        }

        impl<'a, T> $crate::futures::Future for __tarpc_service_ConnectWithFuture<'a, T>
            where $crate::Client<__tarpc_service_Request, __tarpc_service_Response, __tarpc_service_Error>: $crate::future::Connect<'a>,
        {
            type Item = T;
            type Error = ::std::io::Error;

            fn poll(&mut self) -> $crate::futures::Poll<Self::Item, Self::Error> {
                $crate::futures::Future::poll(&mut self.inner)
            }
        }

=======
>>>>>>> 558dda28
        #[allow(unused)]
        #[derive(Clone, Debug)]
        /// The client stub that makes RPC calls to the server. Exposes a Future interface.
        pub struct FutureClient(__tarpc_service_Client);

<<<<<<< HEAD
        impl<'a> $crate::future::Connect<'a> for FutureClient
            where $crate::Client<__tarpc_service_Request, __tarpc_service_Response, __tarpc_service_Error>: $crate::future::Connect<'a>,
        {
            type ConnectFut = $crate::futures::Map<<$crate::Client<__tarpc_service_Request,
                                                                   __tarpc_service_Response,
                                                                   __tarpc_service_Error>
                                                   as $crate::future::Connect<'a>>::ConnectFut,
                                                   fn($crate::Client<__tarpc_service_Request, __tarpc_service_Response, __tarpc_service_Error>) -> FutureClient>;
            type ConnectWithFut = $crate::futures::Map<<$crate::Client<__tarpc_service_Request,
                                __tarpc_service_Response,
                                __tarpc_service_Error> as
                 $crate::future::Connect<'a>>::ConnectWithFut,
                 fn($crate::Client<__tarpc_service_Request,
                                  __tarpc_service_Response,
                                  __tarpc_service_Error>)
                     -> FutureClient>;

            fn connect_remotely(__tarpc_service_addr: &::std::net::SocketAddr,
                                __tarpc_service_remote: &$crate::tokio_core::reactor::Remote,
                                __tarpc_client_config: $crate::ClientConfig)
                -> Self::ConnectFut
            {
                let client = <__tarpc_service_Client as $crate::future::Connect<'a>>::connect_remotely(
                    __tarpc_service_addr, __tarpc_service_remote, __tarpc_client_config);
=======
        impl<'a> $crate::client::future::Connect for FutureClient {
            type ConnectFut = __tarpc_service_ConnectFuture<Self>;

            fn connect(__tarpc_service_addr: ::std::net::SocketAddr,
                                __tarpc_service_options: $crate::client::Options)
                -> Self::ConnectFut
            {
                let client = <__tarpc_service_Client as $crate::client::future::Connect>::connect(
                    __tarpc_service_addr, __tarpc_service_options);
>>>>>>> 558dda28

                $crate::futures::Future::map(client, FutureClient)
            }
<<<<<<< HEAD

            fn connect_with(__tarpc_service_addr: &::std::net::SocketAddr,
                            __tarpc_service_handle: &'a $crate::tokio_core::reactor::Handle,
                            __tarpc_client_config: $crate::ClientConfig)
                -> Self::ConnectWithFut
            {
                let client = <__tarpc_service_Client as $crate::future::Connect<'a>>::connect_with(
                    __tarpc_service_addr, __tarpc_service_handle, __tarpc_client_config);

                $crate::futures::Future::map(client, FutureClient)
            }
=======
>>>>>>> 558dda28
        }

        impl FutureClient {
            $(
                #[allow(unused)]
                $(#[$attr])*
                pub fn $fn_name(&self, $($arg: $in_),*)
                    -> impl $crate::futures::Future<Item=$out, Error=$crate::Error<$error>>
                    + 'static
                {
                    let __tarpc_service_req = __tarpc_service_Request::$fn_name(($($arg,)*));
                    let __tarpc_service_fut =
                        $crate::tokio_service::Service::call(&self.0, __tarpc_service_req);
                    $crate::futures::Future::then(__tarpc_service_fut,
                                                  move |__tarpc_service_msg| {
                        match __tarpc_service_msg? {
                            ::std::result::Result::Ok(__tarpc_service_msg) => {
                                if let __tarpc_service_Response::$fn_name(__tarpc_service_msg) =
                                    __tarpc_service_msg
                                {
                                    ::std::result::Result::Ok(__tarpc_service_msg)
                                } else {
                                   unreachable!()
                                }
                            }
                            ::std::result::Result::Err(__tarpc_service_err) => {
                                ::std::result::Result::Err(match __tarpc_service_err {
                                    $crate::Error::App(__tarpc_service_err) => {
                                        if let __tarpc_service_Error::$fn_name(
                                            __tarpc_service_err) = __tarpc_service_err
                                        {
                                            $crate::Error::App(__tarpc_service_err)
                                        } else {
                                            unreachable!()
                                        }
                                    }
                                    $crate::Error::ServerDeserialize(__tarpc_service_err) => {
                                        $crate::Error::ServerDeserialize(__tarpc_service_err)
                                    }
                                    $crate::Error::ServerSerialize(__tarpc_service_err) => {
                                        $crate::Error::ServerSerialize(__tarpc_service_err)
                                    }
                                    $crate::Error::ClientDeserialize(__tarpc_service_err) => {
                                        $crate::Error::ClientDeserialize(__tarpc_service_err)
                                    }
                                    $crate::Error::ClientSerialize(__tarpc_service_err) => {
                                        $crate::Error::ClientSerialize(__tarpc_service_err)
                                    }
                                    $crate::Error::Io(__tarpc_service_error) => {
                                        $crate::Error::Io(__tarpc_service_error)
                                    }
                                })
                            }
                        }
                    })
                }
            )*

        }
    }

}

// allow dead code; we're just testing that the macro expansion compiles
#[allow(dead_code)]
#[cfg(test)]
mod syntax_test {
    use util::Never;
    service! {
        #[deny(warnings)]
        #[allow(non_snake_case)]
        rpc TestCamelCaseDoesntConflict();
        rpc hello() -> String;
        #[doc="attr"]
        rpc attr(s: String) -> String;
        rpc no_args_no_return();
        rpc no_args() -> ();
        rpc one_arg(foo: String) -> i32;
        rpc two_args_no_return(bar: String, baz: u64);
        rpc two_args(bar: String, baz: u64) -> String;
        rpc no_args_ret_error() -> i32 | Never;
        rpc one_arg_ret_error(foo: String) -> String | Never;
        rpc no_arg_implicit_return_error() | Never;
        #[doc="attr"]
        rpc one_arg_implicit_return_error(foo: String) | Never;
    }
}

#[cfg(all(test))]
mod functional_test {
    extern crate env_logger;

    use {ClientConfig, ServerConfig};

    #[cfg(feature = "tls")]
    use Tls;
    use futures::{Future, failed};
    use util::FirstSocketAddr;

    macro_rules! t {
        ($e:expr) => (match $e {
            Ok(e) => e,
            Err(e) => panic!("{} failed with {:?}", stringify!($e), e),
        })
    }

    service! {
        rpc add(x: i32, y: i32) -> i32;
        rpc hey(name: String) -> String;
    }

    cfg_if! {
        if #[cfg(feature = "tls")] {
            const DOMAIN: &'static str = "foobar.com";

            use ::TlsClientContext;
            use ::native_tls::{Pkcs12, TlsAcceptor, TlsConnector};

            fn tls_context() -> (ServerConfig<Tls>, ClientConfig) {
                let buf = include_bytes!("../test/identity.p12");
                let pkcs12 = t!(Pkcs12::from_der(buf, "mypass"));
                let acceptor = t!(t!(TlsAcceptor::builder(pkcs12)).build());
                let server_config = ServerConfig::new_tls(acceptor);
                let client_config = get_tls_client_config();

                (server_config, client_config)
            }

            // Making the TlsConnector for testing needs to be OS-dependent just like native-tls.
            // We need to go through this trickery because the test self-signed cert is not part
            // of the system's cert chain. If it was, then all that is required is
            // `TlsConnector::builder().unwrap().build().unwrap()`.
            cfg_if! {
                if #[cfg(target_os = "macos")] {
                    extern crate security_framework;

                    use self::security_framework::certificate::SecCertificate;
                    use native_tls::backend::security_framework::TlsConnectorBuilderExt;

                    fn get_tls_client_config() -> ClientConfig {
                        let buf = include_bytes!("../test/root-ca.der");
                        let cert = t!(SecCertificate::from_der(buf));
                        let mut connector = t!(TlsConnector::builder());
                        connector.anchor_certificates(&[cert]);

                        ClientConfig::new_tls(TlsClientContext {
                            domain: DOMAIN.into(),
                            tls_connector: t!(connector.build()),
                        })
                    }
                } else if #[cfg(all(not(target_os = "macos"), not(windows)))] {
                    use native_tls::backend::openssl::TlsConnectorBuilderExt;

                    fn get_tls_client_config() -> ClientConfig {
                        let mut connector = t!(TlsConnector::builder());
                        t!(connector.builder_mut()
                           .builder_mut()
                           .set_ca_file("test/root-ca.pem"));

                        ClientConfig::new_tls(TlsClientContext {
                            domain: DOMAIN.into(),
                            tls_connector: t!(connector.build()),
                        })
                    }
                // not implemented for windows or other platforms
                } else {
                    fn get_tls_client_context() -> TlsClientContext {
                        unimplemented!()
                    }
                }
            }

            fn get_sync_client<C: ::sync::Connect>(addr: &::std::net::SocketAddr) -> ::std::io::Result<C> {
                let client_config = get_tls_client_config();
                C::connect(addr, client_config)
            }

            fn start_server_with_sync_client<C: ::sync::Connect, S: SyncServiceExt>(server: S) -> (::std::net::SocketAddr, ::std::io::Result<C>) {
                let (server_config, client_config) = tls_context();
                let addr = t!(server.listen("localhost:0".first_socket_addr(), server_config));
                let client = C::connect(addr, client_config);
                (addr, client)
            }

            fn start_server_with_async_client<'a, C: ::future::Connect<'a>, S: FutureServiceExt>(server: S) -> (::std::net::SocketAddr, C) {
                let (server_config, client_config) = tls_context();
                let addr = t!(server.listen("localhost:0".first_socket_addr(), server_config).wait());
                let client = t!(C::connect(&addr, client_config).wait());
                (addr, client)
            }

            fn start_err_server_with_async_client<'a, C: ::future::Connect<'a>, S: error_service::FutureServiceExt>(server: S) -> (::std::net::SocketAddr, C) {
                let (server_config, client_config) = tls_context();
                let addr = t!(server.listen("localhost:0".first_socket_addr(), server_config).wait());
                let client = t!(C::connect(&addr, client_config).wait());
                (addr, client)
            }
        } else {
            use Tcp;

            fn get_server_config() -> ServerConfig<Tcp> {
                ServerConfig::new_tcp()
            }

            fn get_client_config() -> ClientConfig {
                ClientConfig::new_tcp()
            }

            fn get_sync_client<C: ::sync::Connect>(addr: &::std::net::SocketAddr) -> ::std::io::Result<C> {
                C::connect(addr, get_client_config())
            }

            /// start server and return `SyncClient`
            fn start_server_with_sync_client<C: ::sync::Connect, S: SyncServiceExt>(server: S) -> (::std::net::SocketAddr, ::std::io::Result<C>) {
                let addr = t!(server.listen("localhost:0".first_socket_addr(), get_server_config()));
                let client = C::connect(addr, get_client_config());
                (addr, client)
            }

            fn start_server_with_async_client<'a, C: ::future::Connect<'a>, S: FutureServiceExt>(server: S) -> (::std::net::SocketAddr, C) {
                let addr = t!(server.listen("localhost:0".first_socket_addr(), get_server_config()).wait());
                let client = t!(C::connect(&addr, get_client_config()).wait());
                (addr, client)
            }

            fn start_err_server_with_async_client<'a, C: ::future::Connect<'a>, S: error_service::FutureServiceExt>(server: S) -> (::std::net::SocketAddr, C) {
                let addr = t!(server.listen("localhost:0".first_socket_addr(), get_server_config()).wait());
                let client = t!(C::connect(&addr, get_client_config()).wait());
                (addr, client)
            }
        }
    }

    mod sync {
<<<<<<< HEAD
        use super::{SyncClient, SyncService, env_logger, start_server_with_sync_client};
=======
        use {client, server};
        use client::sync::Connect;
        use super::{SyncClient, SyncService, SyncServiceExt};
        use super::env_logger;
        use util::FirstSocketAddr;
>>>>>>> 558dda28
        use util::Never;

        #[derive(Clone, Copy)]
        struct Server;

        impl SyncService for Server {
            fn add(&self, x: i32, y: i32) -> Result<i32, Never> {
                Ok(x + y)
            }
            fn hey(&self, name: String) -> Result<String, Never> {
                Ok(format!("Hey, {}.", name))
            }
        }

        #[test]
        fn simple() {
            let _ = env_logger::init();
<<<<<<< HEAD
            let (_, client) = start_server_with_sync_client::<SyncClient, Server>(Server);
            let client = t!(client);
=======
            let addr = Server.listen("localhost:0".first_socket_addr(),
                        server::Options::default())
                .unwrap();
            let client = SyncClient::connect(addr, client::Options::default()).unwrap();
>>>>>>> 558dda28
            assert_eq!(3, client.add(1, 2).unwrap());
            assert_eq!("Hey, Tim.", client.hey("Tim".to_string()).unwrap());
        }

        #[test]
        fn other_service() {
            let _ = env_logger::init();
<<<<<<< HEAD
            let (_, client) = start_server_with_sync_client::<super::other_service::SyncClient,
                                                              Server>(Server);
            let client = client.expect("Could not connect!");
=======
            let addr = Server.listen("localhost:0".first_socket_addr(),
                        server::Options::default())
                .unwrap();
            let client = super::other_service::SyncClient::connect(addr,
                                                                   client::Options::default())
                .expect("Could not connect!");
>>>>>>> 558dda28
            match client.foo().err().unwrap() {
                ::Error::ServerDeserialize(_) => {} // good
                bad => panic!("Expected Error::ServerDeserialize but got {}", bad),
            }
        }
    }

    mod future {
<<<<<<< HEAD
=======
        use {client, server};
        use client::future::Connect;
>>>>>>> 558dda28
        use futures::{Finished, Future, finished};
        use super::{FutureClient, FutureService, env_logger, start_server_with_async_client};
        use util::Never;

        #[derive(Clone)]
        struct Server;

        impl FutureService for Server {
            type AddFut = Finished<i32, Never>;

            fn add(&self, x: i32, y: i32) -> Self::AddFut {
                finished(x + y)
            }

            type HeyFut = Finished<String, Never>;

            fn hey(&self, name: String) -> Self::HeyFut {
                finished(format!("Hey, {}.", name))
            }
        }

        #[test]
        fn simple() {
            let _ = env_logger::init();
<<<<<<< HEAD
            let (_, client) = start_server_with_async_client::<FutureClient, Server>(Server);
=======
            let addr = Server.listen("localhost:0".first_socket_addr(),
                        server::Options::default())
                .wait()
                .unwrap();
            let client = FutureClient::connect(addr, client::Options::default()).wait().unwrap();
>>>>>>> 558dda28
            assert_eq!(3, client.add(1, 2).wait().unwrap());
            assert_eq!("Hey, Tim.", client.hey("Tim".to_string()).wait().unwrap());
        }

        #[test]
        fn concurrent() {
            let _ = env_logger::init();
<<<<<<< HEAD
            let (_, client) = start_server_with_async_client::<FutureClient, Server>(Server);
=======
            let addr = Server.listen("localhost:0".first_socket_addr(),
                        server::Options::default())
                .wait()
                .unwrap();
            let client = FutureClient::connect(addr, client::Options::default()).wait().unwrap();
>>>>>>> 558dda28
            let req1 = client.add(1, 2);
            let req2 = client.add(3, 4);
            let req3 = client.hey("Tim".to_string());
            assert_eq!(3, req1.wait().unwrap());
            assert_eq!(7, req2.wait().unwrap());
            assert_eq!("Hey, Tim.", req3.wait().unwrap());
        }

        #[test]
        fn other_service() {
            let _ = env_logger::init();
<<<<<<< HEAD
            let (_, client) =
                start_server_with_async_client::<super::other_service::FutureClient,
                                                 Server>(Server);
=======
            let addr = Server.listen("localhost:0".first_socket_addr(),
                        server::Options::default())
                .wait()
                .unwrap();
            let client = super::other_service::FutureClient::connect(addr,
                                                                     client::Options::default())
                .wait()
                .unwrap();
>>>>>>> 558dda28
            match client.foo().wait().err().unwrap() {
                ::Error::ServerDeserialize(_) => {} // good
                bad => panic!(r#"Expected Error::ServerDeserialize but got "{}""#, bad),
            }
        }

        #[cfg(feature = "tls")]
        #[test]
        fn tcp_and_tls() {
            use util::FirstSocketAddr;
            use client::future::Connect;
            use super::FutureServiceExt;

            let _ = env_logger::init();
            let (_, client) = start_server_with_async_client::<FutureClient, Server>(Server);
            assert_eq!(3, client.add(1, 2).wait().unwrap());
            assert_eq!("Hey, Tim.", client.hey("Tim".to_string()).wait().unwrap());

            let addr = Server.listen("localhost:0".first_socket_addr(), ::ServerConfig::new_tcp())
                .wait()
                .unwrap();
            let client = FutureClient::connect(&addr, ::ClientConfig::new_tcp()).wait().unwrap();
            assert_eq!(3, client.add(1, 2).wait().unwrap());
            assert_eq!("Hey, Tim.", client.hey("Tim".to_string()).wait().unwrap());
        }
    }

    pub mod error_service {
        service! {
            rpc bar() -> u32 | ::util::Message;
        }
    }

    #[derive(Clone)]
    struct ErrorServer;

    impl error_service::FutureService for ErrorServer {
        type BarFut = ::futures::Failed<u32, ::util::Message>;

        fn bar(&self) -> Self::BarFut {
            info!("Called bar");
            failed("lol jk".into())
        }
    }

    #[test]
    fn error() {
<<<<<<< HEAD
=======
        use {client, server};
        use client::future::Connect as Fc;
        use client::sync::Connect as Sc;
>>>>>>> 558dda28
        use std::error::Error as E;
        use self::error_service::*;
        let _ = env_logger::init();

<<<<<<< HEAD
        let (addr, client) = start_err_server_with_async_client::<FutureClient,
                                                                      ErrorServer>(ErrorServer);
=======
        let addr = ErrorServer.listen("localhost:0".first_socket_addr(),
                    server::Options::default())
            .wait()
            .unwrap();
        let client = FutureClient::connect(addr, client::Options::default()).wait().unwrap();
>>>>>>> 558dda28
        client.bar()
            .then(move |result| {
                match result.err().unwrap() {
                    ::Error::App(e) => {
                        assert_eq!(e.description(), "lol jk");
                        Ok::<_, ()>(())
                    } // good
                    bad => panic!("Expected Error::App but got {:?}", bad),
                }
            })
            .wait()
            .unwrap();

<<<<<<< HEAD
        let client = get_sync_client::<SyncClient>(&addr).unwrap();
=======
        let client = SyncClient::connect(&addr, client::Options::default()).unwrap();
>>>>>>> 558dda28
        match client.bar().err().unwrap() {
            ::Error::App(e) => {
                assert_eq!(e.description(), "lol jk");
            } // good
            bad => panic!("Expected Error::App but got {:?}", bad),
        }
    }

    pub mod other_service {
        service! {
            rpc foo();
        }
    }
}<|MERGE_RESOLUTION|>--- conflicted
+++ resolved
@@ -270,7 +270,7 @@
 
         #[allow(non_camel_case_types, unused)]
         #[derive(Debug)]
-        pub enum __tarpc_service_Request {
+        enum __tarpc_service_Request {
             NotIrrefutable(()),
             $(
                 $fn_name(( $($in_,)* ))
@@ -282,7 +282,7 @@
 
         #[allow(non_camel_case_types, unused)]
         #[derive(Debug)]
-        pub enum __tarpc_service_Response {
+        enum __tarpc_service_Response {
             NotIrrefutable(()),
             $(
                 $fn_name($out)
@@ -294,7 +294,7 @@
 
         #[allow(non_camel_case_types, unused)]
         #[derive(Debug)]
-        pub enum __tarpc_service_Error {
+        enum __tarpc_service_Error {
             NotIrrefutable(()),
             $(
                 $fn_name($error)
@@ -327,32 +327,6 @@
         /// Provides a function for starting the service. This is a separate trait from
         /// `FutureService` to prevent collisions with the names of RPCs.
         pub trait FutureServiceExt: FutureService {
-<<<<<<< HEAD
-            fn listen<S>(self, addr: ::std::net::SocketAddr, config: $crate::ServerConfig<S>)
-                 -> $crate::ListenFuture
-                     where S: $crate::tokio_core::io::Io + 'static,
-                           $crate::ServerConfig<S>: $crate::Listen
-            {
-                let (tx, rx) = $crate::futures::oneshot();
-                $crate::future::REMOTE.spawn(move |handle|
-                                     Ok(tx.complete(Self::listen_with(self,
-                                                                      addr,
-                                                                      handle.clone(), config))));
-                $crate::ListenFuture::from_oneshot(rx)
-            }
-
-            /// Spawns the service, binding to the given address and running on
-            /// the default tokio `Loop`.
-            fn listen_with<S>(self,
-                           addr: ::std::net::SocketAddr,
-                           handle: $crate::tokio_core::reactor::Handle,
-                           config: $crate::ServerConfig<S>)
-                -> ::std::io::Result<::std::net::SocketAddr>
-                     where S: $crate::tokio_core::io::Io + 'static,
-                           $crate::ServerConfig<S>: $crate::Listen
-            {
-                return $crate::Listen::listen_with(config, addr,
-=======
             /// Spawns the service, binding to the given address and running on
             /// the default tokio `Loop`.
             fn listen(self,
@@ -361,7 +335,6 @@
                 -> $crate::server::ListenFuture
             {
                 return $crate::server::listen(
->>>>>>> 558dda28
                                            move || Ok(__tarpc_service_AsyncServer(self.clone())),
                                            addr,
                                            options);
@@ -489,31 +462,11 @@
         /// Provides a function for starting the service. This is a separate trait from
         /// `SyncService` to prevent collisions with the names of RPCs.
         pub trait SyncServiceExt: SyncService {
-<<<<<<< HEAD
-            fn listen<L, S>(self, addr: L, server_config: $crate::ServerConfig<S>)
-                -> ::std::io::Result<::std::net::SocketAddr>
-                where L: ::std::net::ToSocketAddrs,
-                      S: $crate::tokio_core::io::Io,
-                      $crate::ServerConfig<S>: $crate::Listen
-            {
-                let addr = $crate::util::FirstSocketAddr::try_first_socket_addr(&addr)?;
-                let (tx, rx) = $crate::futures::oneshot();
-                $crate::future::REMOTE.spawn(move |handle| Ok(tx.complete(Self::listen_with(self, addr, handle.clone(), server_config))));
-                $crate::futures::Future::wait($crate::ListenFuture::from_oneshot(rx))
-            }
-
-            /// Spawns the service, binding to the given address and running on
-            /// the default tokio `Loop`.
-            fn listen_with<L, S>(self, addr: L, handle: $crate::tokio_core::reactor::Handle, server_config: $crate::ServerConfig<S>)
-=======
             /// Spawns the service, binding to the given address and running on
             /// the default tokio `Loop`.
             fn listen<L>(self, addr: L, options: $crate::server::Options)
->>>>>>> 558dda28
                 -> ::std::io::Result<::std::net::SocketAddr>
-                where L: ::std::net::ToSocketAddrs,
-                      S: $crate::tokio_core::io::Io,
-                      $crate::ServerConfig<S>: $crate::Listen
+                where L: ::std::net::ToSocketAddrs
             {
                 let __tarpc_service_service = __SyncServer {
                     service: self,
@@ -521,11 +474,7 @@
                 return $crate::futures::Future::wait(FutureServiceExt::listen(
                     __tarpc_service_service,
                     $crate::util::FirstSocketAddr::try_first_socket_addr(&addr)?,
-<<<<<<< HEAD
-                    handle, server_config);
-=======
                     options));
->>>>>>> 558dda28
 
                 #[derive(Clone)]
                 struct __SyncServer<S> {
@@ -580,15 +529,6 @@
         /// The client stub that makes RPC calls to the server. Exposes a blocking interface.
         pub struct SyncClient(FutureClient);
 
-<<<<<<< HEAD
-        impl $crate::sync::Connect for SyncClient
-            where $crate::Client<__tarpc_service_Request, __tarpc_service_Response, __tarpc_service_Error>: $crate::future::Connect<'static> {
-            fn connect<A>(addr: A, config: $crate::ClientConfig) -> ::std::result::Result<Self, ::std::io::Error>
-                where A: ::std::net::ToSocketAddrs,
-            {
-                let addr = $crate::util::FirstSocketAddr::try_first_socket_addr(&addr)?;
-                let client = <FutureClient as $crate::future::Connect<'static>>::connect(&addr, config);
-=======
         impl $crate::client::sync::Connect for SyncClient {
             fn connect<A>(addr: A, options: $crate::client::Options)
                 -> ::std::result::Result<Self, ::std::io::Error>
@@ -597,16 +537,13 @@
                 let addr = $crate::util::FirstSocketAddr::try_first_socket_addr(&addr)?;
                 let client = <FutureClient as $crate::client::future::Connect>::connect(
                     addr, options);
->>>>>>> 558dda28
                 let client = $crate::futures::Future::wait(client)?;
                 let client = SyncClient(client);
                 ::std::result::Result::Ok(client)
             }
         }
 
-        impl SyncClient
-            where $crate::Client<__tarpc_service_Request, __tarpc_service_Response, __tarpc_service_Error>: $crate::sync::Connect
-        {
+        impl SyncClient {
             $(
                 #[allow(unused)]
                 $(#[$attr])*
@@ -628,7 +565,6 @@
         #[allow(non_camel_case_types)]
         /// Implementation detail: Pending connection.
         pub struct __tarpc_service_ConnectFuture<T> {
-                  // $crate::Client<__tarpc_service_Request, __tarpc_service_Response, __tarpc_service_Error>: $crate::future::Connect<'static> {
             inner: $crate::futures::Map<$crate::ConnectFuture<__tarpc_service_Request,
                                                               __tarpc_service_Response,
                                                               __tarpc_service_Error>,
@@ -636,7 +572,6 @@
         }
 
         impl<T> $crate::futures::Future for __tarpc_service_ConnectFuture<T> {
-                  // $crate::Client<__tarpc_service_Request, __tarpc_service_Response, __tarpc_service_Error>: $crate::future::Connect<'static> {
             type Item = T;
             type Error = ::std::io::Error;
 
@@ -645,66 +580,11 @@
             }
         }
 
-<<<<<<< HEAD
-        #[allow(non_camel_case_types)]
-        /// Implementation detail: Pending connection.
-        pub struct __tarpc_service_ConnectWithFuture<'a, T>
-            where $crate::Client<__tarpc_service_Request, __tarpc_service_Response, __tarpc_service_Error>: $crate::future::Connect<'a>,
-        {
-            inner: $crate::futures::Map<$crate::ConnectWithFuture<'a,
-                                                                  __tarpc_service_Request,
-                                                                  __tarpc_service_Response,
-                                                                  __tarpc_service_Error,
-                                                                  // FIXME: shouldn't need box here
-                                                                  // I don' think...
-                                                                  ::std::boxed::Box<$crate::futures::Future<Item = $crate::client::Either, Error = ::std::io::Error>>>,
-                                        fn(__tarpc_service_Client) -> T>,
-        }
-
-        impl<'a, T> $crate::futures::Future for __tarpc_service_ConnectWithFuture<'a, T>
-            where $crate::Client<__tarpc_service_Request, __tarpc_service_Response, __tarpc_service_Error>: $crate::future::Connect<'a>,
-        {
-            type Item = T;
-            type Error = ::std::io::Error;
-
-            fn poll(&mut self) -> $crate::futures::Poll<Self::Item, Self::Error> {
-                $crate::futures::Future::poll(&mut self.inner)
-            }
-        }
-
-=======
->>>>>>> 558dda28
         #[allow(unused)]
         #[derive(Clone, Debug)]
         /// The client stub that makes RPC calls to the server. Exposes a Future interface.
         pub struct FutureClient(__tarpc_service_Client);
 
-<<<<<<< HEAD
-        impl<'a> $crate::future::Connect<'a> for FutureClient
-            where $crate::Client<__tarpc_service_Request, __tarpc_service_Response, __tarpc_service_Error>: $crate::future::Connect<'a>,
-        {
-            type ConnectFut = $crate::futures::Map<<$crate::Client<__tarpc_service_Request,
-                                                                   __tarpc_service_Response,
-                                                                   __tarpc_service_Error>
-                                                   as $crate::future::Connect<'a>>::ConnectFut,
-                                                   fn($crate::Client<__tarpc_service_Request, __tarpc_service_Response, __tarpc_service_Error>) -> FutureClient>;
-            type ConnectWithFut = $crate::futures::Map<<$crate::Client<__tarpc_service_Request,
-                                __tarpc_service_Response,
-                                __tarpc_service_Error> as
-                 $crate::future::Connect<'a>>::ConnectWithFut,
-                 fn($crate::Client<__tarpc_service_Request,
-                                  __tarpc_service_Response,
-                                  __tarpc_service_Error>)
-                     -> FutureClient>;
-
-            fn connect_remotely(__tarpc_service_addr: &::std::net::SocketAddr,
-                                __tarpc_service_remote: &$crate::tokio_core::reactor::Remote,
-                                __tarpc_client_config: $crate::ClientConfig)
-                -> Self::ConnectFut
-            {
-                let client = <__tarpc_service_Client as $crate::future::Connect<'a>>::connect_remotely(
-                    __tarpc_service_addr, __tarpc_service_remote, __tarpc_client_config);
-=======
         impl<'a> $crate::client::future::Connect for FutureClient {
             type ConnectFut = __tarpc_service_ConnectFuture<Self>;
 
@@ -714,24 +594,11 @@
             {
                 let client = <__tarpc_service_Client as $crate::client::future::Connect>::connect(
                     __tarpc_service_addr, __tarpc_service_options);
->>>>>>> 558dda28
-
-                $crate::futures::Future::map(client, FutureClient)
-            }
-<<<<<<< HEAD
-
-            fn connect_with(__tarpc_service_addr: &::std::net::SocketAddr,
-                            __tarpc_service_handle: &'a $crate::tokio_core::reactor::Handle,
-                            __tarpc_client_config: $crate::ClientConfig)
-                -> Self::ConnectWithFut
-            {
-                let client = <__tarpc_service_Client as $crate::future::Connect<'a>>::connect_with(
-                    __tarpc_service_addr, __tarpc_service_handle, __tarpc_client_config);
-
-                $crate::futures::Future::map(client, FutureClient)
-            }
-=======
->>>>>>> 558dda28
+
+                __tarpc_service_ConnectFuture {
+                    inner: $crate::futures::Future::map(client, FutureClient)
+                }
+            }
         }
 
         impl FutureClient {
@@ -792,14 +659,13 @@
 
         }
     }
-
 }
-
 // allow dead code; we're just testing that the macro expansion compiles
 #[allow(dead_code)]
 #[cfg(test)]
 mod syntax_test {
     use util::Never;
+
     service! {
         #[deny(warnings)]
         #[allow(non_snake_case)]
@@ -820,16 +686,14 @@
     }
 }
 
-#[cfg(all(test))]
+#[cfg(test)]
 mod functional_test {
+    use {client, server};
+    use futures::{Future, failed};
+    use std::io;
+    use std::net::SocketAddr;
+    use util::FirstSocketAddr;
     extern crate env_logger;
-
-    use {ClientConfig, ServerConfig};
-
-    #[cfg(feature = "tls")]
-    use Tls;
-    use futures::{Future, failed};
-    use util::FirstSocketAddr;
 
     macro_rules! t {
         ($e:expr) => (match $e {
@@ -850,14 +714,14 @@
             use ::TlsClientContext;
             use ::native_tls::{Pkcs12, TlsAcceptor, TlsConnector};
 
-            fn tls_context() -> (ServerConfig<Tls>, ClientConfig) {
+            fn tls_context() -> (server::Options, client::Options) {
                 let buf = include_bytes!("../test/identity.p12");
                 let pkcs12 = t!(Pkcs12::from_der(buf, "mypass"));
                 let acceptor = t!(t!(TlsAcceptor::builder(pkcs12)).build());
-                let server_config = ServerConfig::new_tls(acceptor);
-                let client_config = get_tls_client_config();
-
-                (server_config, client_config)
+                let server_options = server::Options::default().tls(acceptor);
+                let client_options = get_tls_client_options();
+
+                (server_options, client_options)
             }
 
             // Making the TlsConnector for testing needs to be OS-dependent just like native-tls.
@@ -871,13 +735,13 @@
                     use self::security_framework::certificate::SecCertificate;
                     use native_tls::backend::security_framework::TlsConnectorBuilderExt;
 
-                    fn get_tls_client_config() -> ClientConfig {
+                    fn get_tls_client_options() -> client::Options {
                         let buf = include_bytes!("../test/root-ca.der");
                         let cert = t!(SecCertificate::from_der(buf));
                         let mut connector = t!(TlsConnector::builder());
                         connector.anchor_certificates(&[cert]);
 
-                        ClientConfig::new_tls(TlsClientContext {
+                        client::Options::default().tls(TlsClientContext {
                             domain: DOMAIN.into(),
                             tls_connector: t!(connector.build()),
                         })
@@ -885,13 +749,13 @@
                 } else if #[cfg(all(not(target_os = "macos"), not(windows)))] {
                     use native_tls::backend::openssl::TlsConnectorBuilderExt;
 
-                    fn get_tls_client_config() -> ClientConfig {
+                    fn get_tls_client_options() -> client::Options {
                         let mut connector = t!(TlsConnector::builder());
                         t!(connector.builder_mut()
                            .builder_mut()
                            .set_ca_file("test/root-ca.pem"));
 
-                        ClientConfig::new_tls(TlsClientContext {
+                        client::Options::default().tls(TlsClientContext {
                             domain: DOMAIN.into(),
                             tls_connector: t!(connector.build()),
                         })
@@ -904,77 +768,91 @@
                 }
             }
 
-            fn get_sync_client<C: ::sync::Connect>(addr: &::std::net::SocketAddr) -> ::std::io::Result<C> {
-                let client_config = get_tls_client_config();
-                C::connect(addr, client_config)
-            }
-
-            fn start_server_with_sync_client<C: ::sync::Connect, S: SyncServiceExt>(server: S) -> (::std::net::SocketAddr, ::std::io::Result<C>) {
-                let (server_config, client_config) = tls_context();
-                let addr = t!(server.listen("localhost:0".first_socket_addr(), server_config));
-                let client = C::connect(addr, client_config);
+            fn get_sync_client<C>(addr: SocketAddr) -> io::Result<C>
+                where C: client::sync::Connect
+            {
+                let client_options = get_tls_client_options();
+                C::connect(addr, client_options)
+            }
+
+            fn start_server_with_sync_client<C, S>(server: S) -> (SocketAddr, io::Result<C>)
+                where C: client::sync::Connect, S: SyncServiceExt
+            {
+                let (server_options, client_options) = tls_context();
+                let addr = t!(server.listen("localhost:0".first_socket_addr(), server_options));
+                let client = C::connect(addr, client_options);
                 (addr, client)
             }
 
-            fn start_server_with_async_client<'a, C: ::future::Connect<'a>, S: FutureServiceExt>(server: S) -> (::std::net::SocketAddr, C) {
-                let (server_config, client_config) = tls_context();
-                let addr = t!(server.listen("localhost:0".first_socket_addr(), server_config).wait());
-                let client = t!(C::connect(&addr, client_config).wait());
+            fn start_server_with_async_client<C, S>(server: S) -> (SocketAddr, C)
+                where C: client::future::Connect, S: FutureServiceExt
+            {
+                let (server_options, client_options) = tls_context();
+                let addr = t!(server.listen("localhost:0".first_socket_addr(),
+                              server_options).wait());
+                let client = t!(C::connect(addr, client_options).wait());
                 (addr, client)
             }
 
-            fn start_err_server_with_async_client<'a, C: ::future::Connect<'a>, S: error_service::FutureServiceExt>(server: S) -> (::std::net::SocketAddr, C) {
-                let (server_config, client_config) = tls_context();
-                let addr = t!(server.listen("localhost:0".first_socket_addr(), server_config).wait());
-                let client = t!(C::connect(&addr, client_config).wait());
+            fn start_err_server_with_async_client<C, S>(server: S) -> (SocketAddr, C)
+                where C: client::future::Connect, S: error_service::FutureServiceExt
+            {
+                let (server_options, client_options) = tls_context();
+                let addr = t!(server.listen("localhost:0".first_socket_addr(),
+                              server_options).wait());
+                let client = t!(C::connect(addr, client_options).wait());
                 (addr, client)
             }
         } else {
-            use Tcp;
-
-            fn get_server_config() -> ServerConfig<Tcp> {
-                ServerConfig::new_tcp()
-            }
-
-            fn get_client_config() -> ClientConfig {
-                ClientConfig::new_tcp()
-            }
-
-            fn get_sync_client<C: ::sync::Connect>(addr: &::std::net::SocketAddr) -> ::std::io::Result<C> {
-                C::connect(addr, get_client_config())
+            fn get_server_options() -> server::Options {
+                server::Options::default()
+            }
+
+            fn get_client_options() -> client::Options {
+                client::Options::default()
+            }
+
+            fn get_sync_client<C>(addr: SocketAddr) -> io::Result<C>
+                where C: client::sync::Connect
+            {
+                C::connect(addr, get_client_options())
             }
 
             /// start server and return `SyncClient`
-            fn start_server_with_sync_client<C: ::sync::Connect, S: SyncServiceExt>(server: S) -> (::std::net::SocketAddr, ::std::io::Result<C>) {
-                let addr = t!(server.listen("localhost:0".first_socket_addr(), get_server_config()));
-                let client = C::connect(addr, get_client_config());
+            fn start_server_with_sync_client<C, S>(server: S) -> (SocketAddr, io::Result<C>)
+                where C: client::sync::Connect, S: SyncServiceExt
+            {
+                let addr = t!(server.listen("localhost:0".first_socket_addr(),
+                              get_server_options()));
+                println!("server listening");
+                let client = C::connect(addr, get_client_options());
+                println!("client connect");
                 (addr, client)
             }
 
-            fn start_server_with_async_client<'a, C: ::future::Connect<'a>, S: FutureServiceExt>(server: S) -> (::std::net::SocketAddr, C) {
-                let addr = t!(server.listen("localhost:0".first_socket_addr(), get_server_config()).wait());
-                let client = t!(C::connect(&addr, get_client_config()).wait());
+            fn start_server_with_async_client<C, S>(server: S) -> (SocketAddr, C)
+                where C: client::future::Connect, S: FutureServiceExt
+            {
+                let addr = t!(server.listen("localhost:0".first_socket_addr(),
+                              get_server_options()).wait());
+                let client = t!(C::connect(addr, get_client_options()).wait());
                 (addr, client)
             }
 
-            fn start_err_server_with_async_client<'a, C: ::future::Connect<'a>, S: error_service::FutureServiceExt>(server: S) -> (::std::net::SocketAddr, C) {
-                let addr = t!(server.listen("localhost:0".first_socket_addr(), get_server_config()).wait());
-                let client = t!(C::connect(&addr, get_client_config()).wait());
+            fn start_err_server_with_async_client<C, S>(server: S) -> (SocketAddr, C)
+                where C: client::future::Connect, S: error_service::FutureServiceExt
+            {
+                let addr = t!(server.listen("localhost:0".first_socket_addr(),
+                              get_server_options()).wait());
+                let client = t!(C::connect(addr, get_client_options()).wait());
                 (addr, client)
             }
         }
     }
 
+
     mod sync {
-<<<<<<< HEAD
         use super::{SyncClient, SyncService, env_logger, start_server_with_sync_client};
-=======
-        use {client, server};
-        use client::sync::Connect;
-        use super::{SyncClient, SyncService, SyncServiceExt};
-        use super::env_logger;
-        use util::FirstSocketAddr;
->>>>>>> 558dda28
         use util::Never;
 
         #[derive(Clone, Copy)]
@@ -991,36 +869,23 @@
 
         #[test]
         fn simple() {
+            println!("starting...");
             let _ = env_logger::init();
-<<<<<<< HEAD
             let (_, client) = start_server_with_sync_client::<SyncClient, Server>(Server);
+            println!("got client..");
             let client = t!(client);
-=======
-            let addr = Server.listen("localhost:0".first_socket_addr(),
-                        server::Options::default())
-                .unwrap();
-            let client = SyncClient::connect(addr, client::Options::default()).unwrap();
->>>>>>> 558dda28
             assert_eq!(3, client.add(1, 2).unwrap());
+            println!("added");
             assert_eq!("Hey, Tim.", client.hey("Tim".to_string()).unwrap());
         }
 
         #[test]
         fn other_service() {
             let _ = env_logger::init();
-<<<<<<< HEAD
             let (_, client) = start_server_with_sync_client::<super::other_service::SyncClient,
                                                               Server>(Server);
             let client = client.expect("Could not connect!");
-=======
-            let addr = Server.listen("localhost:0".first_socket_addr(),
-                        server::Options::default())
-                .unwrap();
-            let client = super::other_service::SyncClient::connect(addr,
-                                                                   client::Options::default())
-                .expect("Could not connect!");
->>>>>>> 558dda28
-            match client.foo().err().unwrap() {
+            match client.foo().err().expect("failed unwrap") {
                 ::Error::ServerDeserialize(_) => {} // good
                 bad => panic!("Expected Error::ServerDeserialize but got {}", bad),
             }
@@ -1028,11 +893,6 @@
     }
 
     mod future {
-<<<<<<< HEAD
-=======
-        use {client, server};
-        use client::future::Connect;
->>>>>>> 558dda28
         use futures::{Finished, Future, finished};
         use super::{FutureClient, FutureService, env_logger, start_server_with_async_client};
         use util::Never;
@@ -1057,15 +917,7 @@
         #[test]
         fn simple() {
             let _ = env_logger::init();
-<<<<<<< HEAD
             let (_, client) = start_server_with_async_client::<FutureClient, Server>(Server);
-=======
-            let addr = Server.listen("localhost:0".first_socket_addr(),
-                        server::Options::default())
-                .wait()
-                .unwrap();
-            let client = FutureClient::connect(addr, client::Options::default()).wait().unwrap();
->>>>>>> 558dda28
             assert_eq!(3, client.add(1, 2).wait().unwrap());
             assert_eq!("Hey, Tim.", client.hey("Tim".to_string()).wait().unwrap());
         }
@@ -1073,15 +925,7 @@
         #[test]
         fn concurrent() {
             let _ = env_logger::init();
-<<<<<<< HEAD
             let (_, client) = start_server_with_async_client::<FutureClient, Server>(Server);
-=======
-            let addr = Server.listen("localhost:0".first_socket_addr(),
-                        server::Options::default())
-                .wait()
-                .unwrap();
-            let client = FutureClient::connect(addr, client::Options::default()).wait().unwrap();
->>>>>>> 558dda28
             let req1 = client.add(1, 2);
             let req2 = client.add(3, 4);
             let req3 = client.hey("Tim".to_string());
@@ -1093,45 +937,37 @@
         #[test]
         fn other_service() {
             let _ = env_logger::init();
-<<<<<<< HEAD
             let (_, client) =
                 start_server_with_async_client::<super::other_service::FutureClient,
                                                  Server>(Server);
-=======
+            match client.foo().wait().err().unwrap() {
+                ::Error::ServerDeserialize(_) => {} // good
+                bad => panic!(r#"Expected Error::ServerDeserialize but got "{}""#, bad),
+            }
+        }
+
+        #[cfg(feature = "tls")]
+        #[test]
+        fn tcp_and_tls() {
+            use {client, server};
+            use util::FirstSocketAddr;
+            use client::future::Connect;
+            use super::FutureServiceExt;
+
+            let _ = env_logger::init();
+            let (_, client) = start_server_with_async_client::<FutureClient, Server>(Server);
+            assert_eq!(3, client.add(1, 2).wait().unwrap());
+            assert_eq!("Hey, Tim.", client.hey("Tim".to_string()).wait().unwrap());
+
             let addr = Server.listen("localhost:0".first_socket_addr(),
                         server::Options::default())
                 .wait()
                 .unwrap();
-            let client = super::other_service::FutureClient::connect(addr,
-                                                                     client::Options::default())
-                .wait()
-                .unwrap();
->>>>>>> 558dda28
-            match client.foo().wait().err().unwrap() {
-                ::Error::ServerDeserialize(_) => {} // good
-                bad => panic!(r#"Expected Error::ServerDeserialize but got "{}""#, bad),
-            }
-        }
-
-        #[cfg(feature = "tls")]
-        #[test]
-        fn tcp_and_tls() {
-            use util::FirstSocketAddr;
-            use client::future::Connect;
-            use super::FutureServiceExt;
-
-            let _ = env_logger::init();
-            let (_, client) = start_server_with_async_client::<FutureClient, Server>(Server);
+            let client = FutureClient::connect(addr, client::Options::default()).wait().unwrap();
             assert_eq!(3, client.add(1, 2).wait().unwrap());
             assert_eq!("Hey, Tim.", client.hey("Tim".to_string()).wait().unwrap());
-
-            let addr = Server.listen("localhost:0".first_socket_addr(), ::ServerConfig::new_tcp())
-                .wait()
-                .unwrap();
-            let client = FutureClient::connect(&addr, ::ClientConfig::new_tcp()).wait().unwrap();
-            assert_eq!(3, client.add(1, 2).wait().unwrap());
-            assert_eq!("Hey, Tim.", client.hey("Tim".to_string()).wait().unwrap());
-        }
+        }
+
     }
 
     pub mod error_service {
@@ -1154,26 +990,13 @@
 
     #[test]
     fn error() {
-<<<<<<< HEAD
-=======
-        use {client, server};
-        use client::future::Connect as Fc;
-        use client::sync::Connect as Sc;
->>>>>>> 558dda28
         use std::error::Error as E;
         use self::error_service::*;
         let _ = env_logger::init();
 
-<<<<<<< HEAD
+        println!("get async");
         let (addr, client) = start_err_server_with_async_client::<FutureClient,
-                                                                      ErrorServer>(ErrorServer);
-=======
-        let addr = ErrorServer.listen("localhost:0".first_socket_addr(),
-                    server::Options::default())
-            .wait()
-            .unwrap();
-        let client = FutureClient::connect(addr, client::Options::default()).wait().unwrap();
->>>>>>> 558dda28
+                                                                  ErrorServer>(ErrorServer);
         client.bar()
             .then(move |result| {
                 match result.err().unwrap() {
@@ -1187,11 +1010,8 @@
             .wait()
             .unwrap();
 
-<<<<<<< HEAD
-        let client = get_sync_client::<SyncClient>(&addr).unwrap();
-=======
-        let client = SyncClient::connect(&addr, client::Options::default()).unwrap();
->>>>>>> 558dda28
+        println!("get sync");
+        let client = get_sync_client::<SyncClient>(addr).unwrap();
         match client.bar().err().unwrap() {
             ::Error::App(e) => {
                 assert_eq!(e.description(), "lol jk");
