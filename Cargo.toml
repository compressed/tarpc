[package]
name = "tarpc"
version = "0.6.0"
authors = ["Adam Wright <adam.austin.wright@gmail.com>", "Tim Kuehn <timothy.j.kuehn@gmail.com>"]
license = "MIT"
documentation = "https://docs.rs/tarpc"
homepage = "https://github.com/google/tarpc"
repository = "https://github.com/google/tarpc"
keywords = ["rpc", "protocol", "remote", "procedure", "serialize", "tls"]
readme = "README.md"
description = "An RPC framework for Rust with a focus on ease of use."

[dependencies]
bincode = "0.6"
byteorder = "0.5"
<<<<<<< HEAD
bytes = { git = "https://github.com/carllerche/bytes" }
cfg-if = "0.1.0"
futures = { git = "https://github.com/alexcrichton/futures-rs" }
=======
bytes = "0.3"
futures = "0.1.7"
>>>>>>> 558dda28
lazy_static = "0.2"
log = "0.3"
native-tls = { version = "0.1.1", optional = true }
net2 = "0.2"
scoped-pool = "1.0"
serde = "0.8"
serde_derive = "0.8"
tarpc-plugins = { path = "src/plugins" }
take = "0.1"
<<<<<<< HEAD
tokio-service = { git = "https://github.com/tokio-rs/tokio-service" }
tokio-proto = { git = "https://github.com/tokio-rs/tokio-proto", rev = "cdbdb11f3349a5a540cf8ddb60431ebbca4be712" }
tokio-core = { git = "https://github.com/tokio-rs/tokio-core" }
tokio-tls = { version = "0.1", optional = true }

[replace]
"tokio-core:0.1.3" = { git = "https://github.com/tokio-rs/tokio-core" }
"futures:0.1.8" = { git = "https://github.com/alexcrichton/futures-rs" }

=======
tokio-service = "0.1"
tokio-proto = "0.1"
tokio-core = "0.1"
net2 = "0.2"

>>>>>>> 558dda28
[dev-dependencies]
chrono = "0.2"
clap = "2.0"
env_logger = "0.3"
futures-cpupool = "0.1"

[target.'cfg(target_os = "macos")'.dev-dependencies]
security-framework = "0.1"

[features]
default = []
tls = ["tokio-tls", "native-tls"]
unstable = ["serde/unstable"]

[workspace]<|MERGE_RESOLUTION|>--- conflicted
+++ resolved
@@ -13,14 +13,9 @@
 [dependencies]
 bincode = "0.6"
 byteorder = "0.5"
-<<<<<<< HEAD
-bytes = { git = "https://github.com/carllerche/bytes" }
 cfg-if = "0.1.0"
-futures = { git = "https://github.com/alexcrichton/futures-rs" }
-=======
 bytes = "0.3"
 futures = "0.1.7"
->>>>>>> 558dda28
 lazy_static = "0.2"
 log = "0.3"
 native-tls = { version = "0.1.1", optional = true }
@@ -30,23 +25,11 @@
 serde_derive = "0.8"
 tarpc-plugins = { path = "src/plugins" }
 take = "0.1"
-<<<<<<< HEAD
-tokio-service = { git = "https://github.com/tokio-rs/tokio-service" }
-tokio-proto = { git = "https://github.com/tokio-rs/tokio-proto", rev = "cdbdb11f3349a5a540cf8ddb60431ebbca4be712" }
-tokio-core = { git = "https://github.com/tokio-rs/tokio-core" }
-tokio-tls = { version = "0.1", optional = true }
-
-[replace]
-"tokio-core:0.1.3" = { git = "https://github.com/tokio-rs/tokio-core" }
-"futures:0.1.8" = { git = "https://github.com/alexcrichton/futures-rs" }
-
-=======
 tokio-service = "0.1"
 tokio-proto = "0.1"
 tokio-core = "0.1"
-net2 = "0.2"
+tokio-tls = { version = "0.1", optional = true }
 
->>>>>>> 558dda28
 [dev-dependencies]
 chrono = "0.2"
 clap = "2.0"
